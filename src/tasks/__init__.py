--- conflicted
+++ resolved
@@ -1,6 +1,5 @@
 from typing import Dict, List
 
-<<<<<<< HEAD
 from . import (
     ace,
     bc5cdr,
@@ -15,10 +14,9 @@
     tacred,
     wikievents,
     wnut,
+    broadtwitter,
 )
-=======
-from . import ace, bc5cdr, conll03, diann, multinerd, ncbidisease, ontonotes, rams, tacred, wikievents, wnut, fabner, e3c, broadtwitter
->>>>>>> f263f28f
+
 
 
 TASK_ID_TO_TASKS = {
@@ -42,11 +40,8 @@
     "WikiEvents_EAE": "src.tasks.wikievents",
     "FabNER_NER": "src.tasks.fabner",
     "E3C_NER": "src.tasks.e3c",
-<<<<<<< HEAD
     "BC5CDR_NER": "src.tasks.bc5cdr",
-=======
     "BroadTwitter_NER": "src.tasks.broadtwitter",
->>>>>>> f263f28f
 }
 
 __all__ = [
